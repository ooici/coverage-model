--- conflicted
+++ resolved
@@ -113,37 +113,6 @@
 
         cova_pth = _make_cov(self.working_dir, ['value_set'], nt=1000, data_dict={'time': np.arange(1000,2000),'value_set':np.arange(1000)})
         cov = AbstractCoverage.load(cova_pth)
-<<<<<<< HEAD
-        pdict = cov.parameter_dictionary
-
-        ccov = ComplexCoverage(self.working_dir, create_guid(), 'complex coverage',
-                reference_coverage_locs=[],
-                parameter_dictionary=pdict,
-                complex_type=ComplexCoverageType.TIMESERIES)
-
-
-
-        # Overlapping AND out of order
-        t = range(15,25)
-        t.reverse()
-        a = range(10)
-        a.reverse()
-        ccov.insert_value_set({'time' : np.array(t), 'value_set':np.ones(10) * 3})
-
-        ccov.insert_value_set({'time' : np.arange(10), 'value_set' : np.ones(10)* 4})
-
-        ccov.insert_value_set({'time' : np.arange(30,35), 'value_set':np.ones(5) * 5})
-
-        ccov.insert_value_set({'time' : np.arange(25,30), 'value_set' : np.ones(5) * 6})
-        ccov.insert_value_set({'time' : np.arange(5,20), 'value_set' : np.ones(15) * 7})
-
-        ccov.insert_value_set({'time' : np.arange(40,45), 'value_set' : np.ones(5) * 8})
-
-        # TODO: correct this once ViewCoverage is worked out
-        # View coverage construction doesn't work for DB-based metadata.  View Coverage will be modified in the future
-        # vcov = ViewCoverage(self.working_dir, create_guid(), 'view coverage', reference_coverage_location = ccov.persistence_dir)
-=======
->>>>>>> 9047b834
 
         results = self.simple_search(cov, 1212, 1390)
         np.testing.assert_array_equal(results['time'], np.arange(1212, 1391))
