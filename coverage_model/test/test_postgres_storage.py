--- conflicted
+++ resolved
@@ -14,7 +14,6 @@
 from coverage_model.address import *
 from coverage_model.parameter_data import *
 from coverage_test_base import get_parameter_dict
-
 
 
 @attr('UNIT',group='cov')
@@ -293,32 +292,11 @@
 
         np.testing.assert_array_equal(vals, rvals)
 
-    def test_date_limit(self):
-        start_date = datetime(2036, 2, 7, 6, 28, 15) # 2036-02-07T06:28:15
-        unix_timestamp = calendar.timegm(start_date.timetuple())
-        ntp_timestamp = unix_timestamp + 2208988800
-        scov = _make_cov(self.working_dir, ['dat'], data_dict={'time':np.arange(ntp_timestamp, ntp_timestamp+10), 'dat':np.arange(20,30)})
-
-        scov.close()
-
-    def test_category_get_set(self):
-
-        param_type = CategoryType(categories={0:'port_timestamp', 1:'driver_timestamp', 2:'internal_timestamp', 3:'time', -99:'empty'})
-        param = ParameterContext('category', param_type=param_type)
-
-        scov = _make_cov(self.working_dir, ['dat', param], nt=0)
-        self.addCleanup(scov.close)
-
-        data_dict = _easy_dict({
-            'time' : np.array([0, 1]),
-            'dat' : np.array([20, 20]),
-            'category' : np.array(['driver_timestamp', 'driver_timestamp'], dtype='O')
-            })
-
-        scov.set_parameter_values(data_dict)
-
-<<<<<<< HEAD
-=======
+    def test_striding(self):
+        ts = 1000
+        scov, cov_name = self.construct_cov(nt=ts)
+        self.assertIsNotNone(scov)
+
         for stride_length in [2,3]:
             expected_data = np.arange(10000,10000+ts,stride_length, dtype=np.float64)
             returned_data = scov.get_parameter_values(scov.temporal_parameter_name, stride_length=stride_length).get_data()[scov.temporal_parameter_name]
@@ -374,5 +352,4 @@
 
         scov.set_parameter_values(data_dict)
 
->>>>>>> 2edadf50
         scov.get_parameter_values().get_data()